/*
 * Copyright 2014 Red Hat, Inc.
 *
 * All rights reserved. This program and the accompanying materials
 * are made available under the terms of the Eclipse Public License v1.0
 * and Apache License v2.0 which accompanies this distribution.
 *
 * The Eclipse Public License is available at
 * http://www.eclipse.org/legal/epl-v10.html
 *
 * The Apache License v2.0 is available at
 * http://www.opensource.org/licenses/apache2.0.php
 *
 * You may elect to redistribute this code under either of these licenses.
 */

package io.vertx.test.core;

import io.vertx.core.AbstractVerticle;
import io.vertx.core.AsyncResult;
import io.vertx.core.Context;
import io.vertx.core.DeploymentOptions;
import io.vertx.core.Handler;
import io.vertx.core.MultiMap;
import io.vertx.core.Vertx;
import io.vertx.core.eventbus.DeliveryOptions;
import io.vertx.core.eventbus.EventBus;
import io.vertx.core.eventbus.Message;
import io.vertx.core.eventbus.MessageCodec;
import io.vertx.core.eventbus.MessageConsumer;
import io.vertx.core.eventbus.ReplyException;
import io.vertx.core.eventbus.ReplyFailure;
import io.vertx.core.eventbus.impl.EventBusImpl;
import io.vertx.core.http.CaseInsensitiveHeaders;
import io.vertx.core.impl.ConcurrentHashSet;
import io.vertx.core.impl.ContextImpl;
import io.vertx.core.impl.EventLoopContext;
import io.vertx.core.impl.MultiThreadedWorkerContext;
import io.vertx.core.impl.VertxInternal;
import io.vertx.core.impl.WorkerContext;
import io.vertx.core.streams.Pump;
import io.vertx.core.streams.ReadStream;
import io.vertx.core.streams.WriteStream;

import org.junit.Test;

import java.util.Arrays;
import java.util.Collections;
import java.util.HashSet;
import java.util.Map;
import java.util.Set;
import java.util.concurrent.ConcurrentHashMap;
import java.util.concurrent.CountDownLatch;
import java.util.concurrent.TimeUnit;
import java.util.concurrent.atomic.AtomicBoolean;
import java.util.concurrent.atomic.AtomicInteger;
import java.util.function.BiFunction;
import java.util.function.Consumer;

/**
 * @author <a href="http://tfox.org">Tim Fox</a>
 */
public class LocalEventBusTest extends EventBusTestBase {

  private Vertx vertx;
  private EventBus eb;

  public void setUp() throws Exception {
    super.setUp();
    vertx = Vertx.vertx();
    eb = vertx.eventBus();
  }

  protected void tearDown() throws Exception {
    CountDownLatch latch = new CountDownLatch(1);
    vertx.close(ar -> {
      assertTrue(ar.succeeded());
      latch.countDown();
    });
    assertTrue(latch.await(30, TimeUnit.SECONDS));
    super.tearDown();
  }

  @Test
  public void testRegisterUnregister() {
    String str = TestUtils.randomUnicodeString(100);
    Handler<Message<String>> handler = msg -> fail("Should not receive message");
    MessageConsumer reg = eb.<String>consumer(ADDRESS1).handler(handler);
    reg.unregister();
    eb.send(ADDRESS1, str);
    vertx.setTimer(1000, id -> testComplete());
    await();
  }

  @Test
  public void testUnregisterTwice() {
    Handler<Message<String>> handler = msg -> {};
    MessageConsumer reg = eb.<String>consumer(ADDRESS1).handler(handler);
    reg.unregister();
    reg.unregister(); // Ok to unregister twice
    testComplete();
  }

  @Test
  public void testRegisterLocal() {
    String str = TestUtils.randomUnicodeString(100);
    eb.<String>localConsumer(ADDRESS1).handler((Message<String> msg) -> {
      assertEquals(str, msg.body());
      testComplete();
    });
    eb.send(ADDRESS1, str);
    await();
  }

  @Test
  public void testRegisterWithCompletionHandler() {
    String str = TestUtils.randomUnicodeString(100);
    MessageConsumer<String> reg = eb.<String>consumer(ADDRESS1).handler((Message<String> msg) -> {
      assertEquals(str, msg.body());
      testComplete();
    });
    reg.completionHandler(ar -> {
      assertTrue(ar.succeeded());
      eb.send(ADDRESS1, str);
    });
    await();
  }

  @Test
  public void testSendRoundRobin() {
    String str = TestUtils.randomUnicodeString(100);
    int numHandlers = 10;
    int numMessages = 100;
    Handler<Message<String>>[] handlers = new Handler[numHandlers];
    Map<Handler, Integer> countMap = new ConcurrentHashMap<>();
    AtomicInteger totalCount = new AtomicInteger();
    for (int i = 0; i < numHandlers; i++) {
      int index = i;
      handlers[i] = (Message<String> msg) -> {
        assertEquals(str, msg.body());
        Integer cnt = countMap.get(handlers[index]);
        int icnt = cnt == null ? 0 : cnt;
        icnt++;
        countMap.put(handlers[index], icnt);
        if (totalCount.incrementAndGet() == numMessages) {
          assertEquals(numHandlers, countMap.size());
          for (Integer ind: countMap.values()) {
            assertEquals(numMessages / numHandlers, ind.intValue());
          }
          testComplete();
        }
      };
      eb.<String>consumer(ADDRESS1).handler(handlers[i]);
    }

    for (int i = 0; i < numMessages; i++) {
      eb.send(ADDRESS1, str);
    }

    await();
  }

  @Test
  public void testSendRegisterSomeUnregisterOne() {
    String str = TestUtils.randomUnicodeString(100);
    AtomicInteger totalCount = new AtomicInteger();
    Handler<Message<String>> handler1 = msg -> fail("Should not receive message");
    Handler<Message<String>> handler2 = msg -> {
      assertEquals(str, msg.body());
      if (totalCount.incrementAndGet() == 2) {
        testComplete();
      }
    };
    Handler<Message<String>> handler3 = msg -> {
      assertEquals(str, msg.body());
      if (totalCount.incrementAndGet() == 2) {
        testComplete();
      }
    };

    MessageConsumer reg = eb.<String>consumer(ADDRESS1).handler(handler1);
    eb.<String>consumer(ADDRESS1).handler(handler2);
    eb.<String>consumer(ADDRESS1).handler(handler3);
    reg.unregister();
    eb.send(ADDRESS1, str);
    eb.send(ADDRESS1, str);

    await();
  }

  @Test
  public void testSendRegisterSameHandlerMultipleTimes() {
    String str = TestUtils.randomUnicodeString(100);
    AtomicInteger totalCount = new AtomicInteger();
    Handler<Message<String>> handler = (Message<String> msg) -> {
      assertEquals(str, msg.body());
      if (totalCount.incrementAndGet() == 3) {
        testComplete();
      }
    };
    eb.<String>consumer(ADDRESS1).handler(handler);
    eb.<String>consumer(ADDRESS1).handler(handler);
    eb.<String>consumer(ADDRESS1).handler(handler);

    eb.send(ADDRESS1, str);
    eb.send(ADDRESS1, str);
    eb.send(ADDRESS1, str);
    await();
  }

  @Test
  public void testSendWithNoHandler() {
    eb.send(ADDRESS1, TestUtils.randomUnicodeString(100));
    vertx.setTimer(1000, id -> testComplete());
    await();
  }

  @Test
  public void testSendMultipleAddresses() {
    String str = TestUtils.randomUnicodeString(100);
    AtomicInteger cnt = new AtomicInteger();
    eb.<String>consumer(ADDRESS1).handler((Message<String> msg) -> {
      fail("Should not receive message");
    });
    eb.<String>consumer(ADDRESS2).handler((Message<String> msg) -> {
      assertEquals(str, msg.body());
      if (cnt.incrementAndGet() == 2) {
        testComplete();
      }
    });
    eb.send(ADDRESS2, str);
    eb.send(ADDRESS2, str);
    await();
  }

  @Test
  public void testSendWithTimeoutNoTimeoutNoReply() {
    String str = TestUtils.randomUnicodeString(1000);
    eb.<String>consumer(ADDRESS1).handler((Message<String> msg) -> {
      assertEquals(str, msg.body());
      testComplete();
    });
    long timeout = 1000;
    eb.send(ADDRESS1, str, new DeliveryOptions().setSendTimeout(timeout), ar -> {
    });
    await();
  }

  @Test
  public void testSendWithReply() {
    String str = TestUtils.randomUnicodeString(1000);
    String reply = TestUtils.randomUnicodeString(1000);
    eb.<String>consumer(ADDRESS1).handler((Message<String> msg) -> {
      assertEquals(str, msg.body());
      msg.reply(reply);
    });
    eb.send(ADDRESS1, str, onSuccess((Message<String> msg) -> {
      assertEquals(reply, msg.body());
      testComplete();
    }));
    await();
  }

  @Test
  public void testReplyToReply() {
    String str = TestUtils.randomUnicodeString(1000);
    String reply = TestUtils.randomUnicodeString(1000);
    String replyReply = TestUtils.randomUnicodeString(1000);
    eb.<String>consumer(ADDRESS1).handler((Message<String> msg) -> {
      assertEquals(str, msg.body());
      msg.reply(reply, onSuccess((Message<String> rep) -> {
        assertEquals(replyReply, rep.body());
        testComplete();
      }));
    });
    eb.send(ADDRESS1, str, onSuccess((Message<String>msg) -> {
      assertEquals(reply, msg.body());
      msg.reply(replyReply);
    }));
    await();
  }

  @Test
  public void testSendReplyWithTimeout() {
    String str = TestUtils.randomUnicodeString(1000);
    String reply = TestUtils.randomUnicodeString(1000);
    eb.<String>consumer(ADDRESS1).handler((Message<String> msg) -> {
      assertEquals(str, msg.body());
      long start = System.currentTimeMillis();
      long timeout = 1000;
      msg.reply(reply, new DeliveryOptions().setSendTimeout(timeout), ar -> {
        long now = System.currentTimeMillis();
        assertFalse(ar.succeeded());
        Throwable cause = ar.cause();
        assertTrue(cause instanceof ReplyException);
        ReplyException re = (ReplyException) cause;
        assertEquals(-1, re.failureCode());
        assertEquals(ReplyFailure.TIMEOUT, re.failureType());
        assertTrue(now - start >= timeout);
        testComplete();
      });
    });
    eb.send(ADDRESS1, str, onSuccess((Message<String>msg) -> {
      assertEquals(reply, msg.body());
      // Now don't reply
    }));
    await();
  }

  @Test
  public void testSendReplyWithTimeoutNoTimeout() {
    String str = TestUtils.randomUnicodeString(1000);
    String reply = TestUtils.randomUnicodeString(1000);
    String replyReply = TestUtils.randomUnicodeString(1000);
    eb.<String>consumer(ADDRESS1).handler((Message<String> msg) -> {
      assertEquals(str, msg.body());
      long timeout = 1000;
      msg.reply(reply, new DeliveryOptions().setSendTimeout(timeout), ar -> {
        assertTrue(ar.succeeded());
        assertEquals(replyReply, ar.result().body());
        testComplete();
      });
    });
    eb.send(ADDRESS1, str, onSuccess((Message<String>msg) -> {
      assertEquals(reply, msg.body());
      msg.reply(replyReply);
    }));
    await();
  }

  @Test
  public void testSendWithTimeoutNoTimeoutReply() {
    String str = TestUtils.randomUnicodeString(1000);
    eb.<String>consumer(ADDRESS1).handler((Message<String> msg) -> {
      assertEquals(str, msg.body());
      msg.reply(23);
    });
    long timeout = 1000;
    eb.send(ADDRESS1, str, new DeliveryOptions().setSendTimeout(timeout), (AsyncResult<Message<Integer>> ar) -> {
      assertTrue(ar.succeeded());
      assertEquals(23, (int) ar.result().body());
      testComplete();
    });
    await();
  }

  @Test
  public void testSendWithTimeoutNoReply() {
    String str = TestUtils.randomUnicodeString(1000);
    eb.<String>consumer(ADDRESS1).handler((Message<String> msg) -> {
      assertEquals(str, msg.body());
    });
    long timeout = 1000;
    long start = System.currentTimeMillis();
    eb.send(ADDRESS1, str, new DeliveryOptions().setSendTimeout(timeout), (AsyncResult<Message<Integer>> ar) -> {
      long now = System.currentTimeMillis();
      assertFalse(ar.succeeded());
      Throwable cause = ar.cause();
      assertTrue(cause instanceof ReplyException);
      ReplyException re = (ReplyException) cause;
      assertEquals(-1, re.failureCode());
      assertEquals(ReplyFailure.TIMEOUT, re.failureType());
      assertTrue(now - start >= timeout);
      testComplete();
    });
    await();
  }

  @Test
  public void testSendWithTimeoutNoHandlers() {
    String str = TestUtils.randomUnicodeString(1000);
    long timeout = 1000;
    eb.send(ADDRESS1, str, new DeliveryOptions().setSendTimeout(timeout), (AsyncResult<Message<Integer>> ar) -> {
      assertFalse(ar.succeeded());
      Throwable cause = ar.cause();
      assertTrue(cause instanceof ReplyException);
      ReplyException re = (ReplyException) cause;
      assertEquals(-1, re.failureCode());
      assertEquals(ReplyFailure.NO_HANDLERS, re.failureType());
      testComplete();
    });
    await();
  }

  @Test
  public void testSendWithTimeoutRecipientFailure() {
    String str = TestUtils.randomUnicodeString(1000);
    String failureMsg = TestUtils.randomUnicodeString(1000);
    int failureCode = 123;
    eb.<String>consumer(ADDRESS1).handler((Message<String> msg) -> {
      assertEquals(str, msg.body());
      msg.fail(failureCode, failureMsg);
    });
    long timeout = 1000;
    eb.send(ADDRESS1, str, new DeliveryOptions().setSendTimeout(timeout), (AsyncResult<Message<Integer>> ar) -> {
      assertFalse(ar.succeeded());
      Throwable cause = ar.cause();
      assertTrue(cause instanceof ReplyException);
      ReplyException re = (ReplyException) cause;
      assertEquals(failureCode, re.failureCode());
      assertEquals(failureMsg, re.getMessage());
      assertEquals(ReplyFailure.RECIPIENT_FAILURE, re.failureType());
      testComplete();
    });
    await();
  }

  @Test
  public void testSendWithTimeoutReplyAfterTimeout() {
    String str = TestUtils.randomUnicodeString(1000);
    long timeout = 1000;
    eb.<String>consumer(ADDRESS1).handler((Message<String> msg) -> {
      assertEquals(str, msg.body());
      vertx.setTimer((int)(timeout * 1.5), id -> {
        msg.reply("too late!");
      });
    });
    eb.send(ADDRESS1, str, new DeliveryOptions().setSendTimeout(timeout), (AsyncResult<Message<Integer>> ar) -> {
      assertFalse(ar.succeeded());
      Throwable cause = ar.cause();
      assertTrue(cause instanceof ReplyException);
      ReplyException re = (ReplyException) cause;
      assertEquals(-1, re.failureCode());
      assertEquals(ReplyFailure.TIMEOUT, re.failureType());
      testComplete();
    });
    await();
  }

  @Test
  public void testSendWithTimeoutNoTimeoutAfterReply() {
    String str = TestUtils.randomUnicodeString(1000);
    long timeout = 1000;
    eb.<String>consumer(ADDRESS1).handler((Message<String> msg) -> {
      assertEquals(str, msg.body());
      msg.reply("a reply");
    });
    AtomicBoolean received = new AtomicBoolean();
    eb.send(ADDRESS1, str, new DeliveryOptions().setSendTimeout(timeout), (AsyncResult<Message<Integer>> ar) -> {
      assertTrue(ar.succeeded());
      assertFalse(received.get());
      received.set(true);
      // Now wait longer than timeout and make sure we don't receive any other reply
      vertx.setTimer(timeout * 2, tid -> {
        testComplete();
      });
    });
    await();
  }

  // Sends with different types

  @Test
  public void testPublish() {
    String str = TestUtils.randomUnicodeString(100);
    eb.<String>consumer(ADDRESS1).handler((Message<String> msg) -> {
      assertEquals(str, msg.body());
      testComplete();
    });
    eb.publish(ADDRESS1, str);
    await();
  }

  @Test
  public void testPublishMultipleHandlers() {
    String str = TestUtils.randomUnicodeString(100);
    AtomicInteger count = new AtomicInteger();
    eb.<String>consumer(ADDRESS1).handler((Message<String> msg) -> {
      assertEquals(str, msg.body());
      if (count.incrementAndGet() == 2) {
        testComplete();
      }
    });
    eb.<String>consumer(ADDRESS1).handler((Message<String> msg) -> {
      assertEquals(str, msg.body());
      if (count.incrementAndGet() == 2) {
        testComplete();
      }
    });
    eb.publish(ADDRESS1, str);
    await();
  }

  @Test
  public void testPublishSameHandlerRegisteredTwice() {
    String str = TestUtils.randomUnicodeString(1000);
    AtomicInteger count = new AtomicInteger();
    Handler<Message<String>> handler = (Message<String> msg) -> {
      assertEquals(str, msg.body());
      if (count.incrementAndGet() == 2) {
        testComplete();
      }
    };
    eb.<String>consumer(ADDRESS1).handler(handler);
    eb.<String>consumer(ADDRESS1).handler(handler);
    eb.publish(ADDRESS1, str);
    await();
  }

  @Test
  public void testPublishMultipleHandlersUnregisterOne() {
    String str = TestUtils.randomUnicodeString(1000);
    Handler<Message<String>> handler1 = (Message<String> msg) -> {
      assertEquals(str, msg.body());
      testComplete();
    };
    Handler<Message<String>> handler2 = (Message<String> msg) -> {
      fail("Should not be called");
    };

    eb.<String>consumer(ADDRESS1).handler(handler1);
    MessageConsumer reg = eb.<String>consumer(ADDRESS1).handler(handler2);
    reg.unregister();
    eb.publish(ADDRESS1, str);

    await();
  }

  @Test
  public void testPublishMultipleHandlersDifferentAddresses() {
    String str = TestUtils.randomUnicodeString(1000);
    eb.<String>consumer(ADDRESS1).handler((Message<String> msg) -> {
      assertEquals(str, msg.body());
      testComplete();
    });
    eb.<String>consumer(ADDRESS2).handler((Message<String> msg) -> {
      fail("Should not receive message");
    });
    eb.publish(ADDRESS1, str);
    await();
  }

  @Test
  public void testNonRegisteredCodecType() {
    class Boom {
    }
    eb.consumer("foo").handler(msg -> {
      fail("Should not have gotten here");
    });

    try {
      eb.send("foo", new Boom());
    } catch (IllegalArgumentException e) {
      testComplete();
    }

    await();
  }


  @Test
  public void testCloseEventBus() {
    eb.close(ar -> {
      assertTrue(ar.succeeded());
      testComplete();
    });
    await();
  }

  @Test
  public void testInVerticle() throws Exception {
    testInVerticle(false, false);
  }

  @Test
  public void testInWorkerVerticle() throws Exception {
    testInVerticle(true, false);
  }

  @Test
  public void testInMultithreadedWorkerVerticle() throws Exception {
    testInVerticle(true, true);
  }

  private void testInVerticle(boolean  worker, boolean multiThreaded) throws Exception {
    class MyVerticle extends AbstractVerticle {
      Context ctx;
      @Override
      public void start() {
        ctx = vertx.context();
        if (worker) {
          if (multiThreaded) {
            assertTrue(ctx instanceof MultiThreadedWorkerContext);
          } else {
            assertTrue(ctx instanceof WorkerContext && !(ctx instanceof MultiThreadedWorkerContext));
          }
        } else {
          assertTrue(ctx instanceof EventLoopContext);
        }
        Thread thr = Thread.currentThread();
        MessageConsumer<?> reg = vertx.eventBus().consumer(ADDRESS1).handler(msg -> {
          assertSame(ctx, vertx.context());
          if (!worker) {
            assertSame(thr, Thread.currentThread());
          }
          msg.reply("bar");
        });
        reg.completionHandler(ar -> {
          assertTrue(ar.succeeded());
          assertSame(ctx, vertx.context());
          if (!worker) {
            assertSame(thr, Thread.currentThread());
          }
          vertx.eventBus().send(ADDRESS1, "foo", onSuccess((Message<Object> reply) -> {
            assertSame(ctx, vertx.context());
            if (!worker) {
              assertSame(thr, Thread.currentThread());
            }
            assertEquals("bar", reply.body());
            testComplete();
          }));
        });
      }
    }
    MyVerticle verticle = new MyVerticle();
    vertx.deployVerticle(verticle, new DeploymentOptions().setWorker(worker).setMultiThreaded(multiThreaded));
    await();
  }

  @Test
  public void testContextsSend() throws Exception {
    Set<ContextImpl> contexts = new ConcurrentHashSet<>();
    CountDownLatch latch = new CountDownLatch(2);
    vertx.eventBus().consumer(ADDRESS1).handler(msg -> {
      msg.reply("bar");
      contexts.add(((VertxInternal) vertx).getContext());
      latch.countDown();
    });
    vertx.eventBus().send(ADDRESS1, "foo", onSuccess((Message<Object> reply) -> {
      assertEquals("bar", reply.body());
      contexts.add(((VertxInternal) vertx).getContext());
      latch.countDown();
    }));
    awaitLatch(latch);
    assertEquals(2, contexts.size());
  }
  
  @Test
  public void testContextsPublish() throws Exception {
    Set<ContextImpl> contexts = new ConcurrentHashSet<>();
    AtomicInteger cnt = new AtomicInteger();
    int numHandlers = 10;
    for (int i = 0; i < numHandlers; i++) {
      vertx.eventBus().consumer(ADDRESS1).handler(msg -> {
        contexts.add(((VertxInternal) vertx).getContext());
        if (cnt.incrementAndGet() == numHandlers) {
          assertEquals(numHandlers, contexts.size());
          testComplete();
        }
      });
    }
    vertx.eventBus().publish(ADDRESS1, "foo");
    await();
  }

  @Test
  public void testHeadersCopiedAfterSend() throws Exception {
    MultiMap headers = new CaseInsensitiveHeaders();
    headers.add("foo", "bar");
    vertx.eventBus().consumer(ADDRESS1).handler(msg -> {
      assertNotSame(headers, msg.headers());
      assertEquals("bar", msg.headers().get("foo"));
      testComplete();
    });
    vertx.eventBus().send(ADDRESS1, "foo", new DeliveryOptions().setHeaders(headers));
    headers.remove("foo");
    await();
  }

  @Test
  public void testDecoderSendAsymmetric() throws Exception {
    MessageCodec codec = new MyPOJOEncoder1();
    vertx.eventBus().registerCodec(codec);
    String str = TestUtils.randomAlphaString(100);
    testSend(new MyPOJO(str), str, null, new DeliveryOptions().setCodecName(codec.name()));
  }

  @Test
  public void testDecoderReplyAsymmetric() throws Exception {
    MessageCodec codec = new MyPOJOEncoder1();
    vertx.eventBus().registerCodec(codec);
    String str = TestUtils.randomAlphaString(100);
    testReply(new MyPOJO(str), str, null, new DeliveryOptions().setCodecName(codec.name()));
  }

  @Test
  public void testDecoderSendSymmetric() throws Exception {
    MessageCodec codec = new MyPOJOEncoder2();
    vertx.eventBus().registerCodec(codec);
    String str = TestUtils.randomAlphaString(100);
    MyPOJO pojo = new MyPOJO(str);
    testSend(pojo, pojo, null, new DeliveryOptions().setCodecName(codec.name()));
  }

  @Test
  public void testDecoderReplySymmetric() throws Exception {
    MessageCodec codec = new MyPOJOEncoder2();
    vertx.eventBus().registerCodec(codec);
    String str = TestUtils.randomAlphaString(100);
    MyPOJO pojo = new MyPOJO(str);
    testReply(pojo, pojo, null, new DeliveryOptions().setCodecName(codec.name()));
  }

  @Test
  public void testNoRegisteredDecoder() throws Exception {
    try {
      vertx.eventBus().send(ADDRESS1, "foo", new DeliveryOptions().setCodecName("iqwjdoqiwd"));
      fail("Should throw exception");
    } catch (IllegalArgumentException e) {
      // OK
    }
  }

  @Test
  public void testRegisterSystemDecoder() throws Exception {
    try {
      vertx.eventBus().registerCodec(new MySystemDecoder());
      fail("Should throw exception");
    } catch (IllegalArgumentException e) {
      // OK
    }
  }

  @Test
  public void testUnregisterDecoder() throws Exception {
    MessageCodec codec = new MyPOJOEncoder1();
    vertx.eventBus().registerCodec(codec);
    vertx.eventBus().unregisterCodec(codec.name());
    try {
      vertx.eventBus().send(ADDRESS1, new MyPOJO("foo"), new DeliveryOptions().setCodecName(codec.name()));
      fail("Should throw exception");
    } catch (IllegalArgumentException e) {
      // OK
    }
  }

  @Test
  public void testRegisterTwice() throws Exception {
    MessageCodec codec = new MyPOJOEncoder1();
    vertx.eventBus().registerCodec(codec);
    try {
      vertx.eventBus().registerCodec(codec);
      fail("Should throw exception");
    } catch (IllegalStateException e) {
      // OK
    }
  }

  @Test
  public void testCodecNullName() throws Exception {
    try {
      vertx.eventBus().registerCodec(new NullNameCodec());
      fail("Should throw exception");
    } catch (NullPointerException e) {
      // OK
    }
  }

  @Test
  public void testDefaultDecoderSendAsymmetric() throws Exception {
    MessageCodec codec = new MyPOJOEncoder1();
    vertx.eventBus().registerDefaultCodec(MyPOJO.class, codec);
    String str = TestUtils.randomAlphaString(100);
    testSend(new MyPOJO(str), str, null, null);
  }

  @Test
  public void testDefaultDecoderReplyAsymmetric() throws Exception {
    MessageCodec codec = new MyPOJOEncoder1();
    vertx.eventBus().registerDefaultCodec(MyPOJO.class, codec);
    String str = TestUtils.randomAlphaString(100);
    testReply(new MyPOJO(str), str, null, null);
  }

  @Test
  public void testDefaultDecoderSendSymetric() throws Exception {
    MessageCodec codec = new MyPOJOEncoder2();
    vertx.eventBus().registerDefaultCodec(MyPOJO.class, codec);
    String str = TestUtils.randomAlphaString(100);
    MyPOJO pojo = new MyPOJO(str);
    testSend(pojo, pojo, null, null);
  }

  @Test
  public void testDefaultDecoderReplySymetric() throws Exception {
    MessageCodec codec = new MyPOJOEncoder2();
    vertx.eventBus().registerDefaultCodec(MyPOJO.class, codec);
    String str = TestUtils.randomAlphaString(100);
    MyPOJO pojo = new MyPOJO(str);
    testReply(pojo, pojo, null, null);
  }

  @Test
  public void testNoRegisteredDefaultDecoder() throws Exception {
    try {
      vertx.eventBus().send(ADDRESS1, new MyPOJO("foo"));
      fail("Should throw exception");
    } catch (IllegalArgumentException e) {
      // OK
    }
  }

  @Test
  public void testRegisterDefaultSystemDecoder() throws Exception {
    try {
      vertx.eventBus().registerDefaultCodec(MyPOJO.class, new MySystemDecoder());
      fail("Should throw exception");
    } catch (IllegalArgumentException e) {
      // OK
    }
  }

  @Test
  public void testUnregisterDefaultDecoder() throws Exception {
    MessageCodec codec = new MyPOJOEncoder1();
    vertx.eventBus().registerDefaultCodec(MyPOJO.class, codec);
    vertx.eventBus().unregisterDefaultCodec(MyPOJO.class);
    try {
      vertx.eventBus().send(ADDRESS1, new MyPOJO("foo"));
      fail("Should throw exception");
    } catch (IllegalArgumentException e) {
      // OK
    }
  }

  @Test
  public void testRegisterDefaultTwice() throws Exception {
    MessageCodec codec = new MyPOJOEncoder1();
    vertx.eventBus().registerDefaultCodec(MyPOJO.class, codec);
    try {
      vertx.eventBus().registerDefaultCodec(MyPOJO.class, codec);
      fail("Should throw exception");
    } catch (IllegalStateException e) {
      // OK
    }
  }

  @Test
  public void testDefaultCodecNullName() throws Exception {
    try {
      vertx.eventBus().registerDefaultCodec(String.class, new NullNameCodec());
      fail("Should throw exception");
    } catch (NullPointerException e) {
      // OK
    }
  }


  @Override
  protected <T, R> void testSend(T val, R received, Consumer<T> consumer, DeliveryOptions options) {
    eb.<T>consumer(ADDRESS1).handler((Message<T> msg) -> {
      if (consumer == null) {
        assertEquals(received, msg.body());
        if (options != null && options.getHeaders() != null) {
          assertNotNull(msg.headers());
          assertEquals(options.getHeaders().size(), msg.headers().size());
          for (Map.Entry<String, String> entry: options.getHeaders().entries()) {
            assertEquals(msg.headers().get(entry.getKey()), entry.getValue());
          }
        }
      } else {
        consumer.accept(msg.body());
      }
      testComplete();
    });
    if (options != null) {
      eb.send(ADDRESS1, val, options);
    } else {
      eb.send(ADDRESS1, val);
    }
    await();
  }

  @Override
  protected <T> void testSend(T val, Consumer<T> consumer) {
    testSend(val, val, consumer, null);
  }

  @Override
  protected <T> void testReply(T val, Consumer<T> consumer) {
    testReply(val, val, consumer, null);
  }

  @Override
  protected <T, R> void testReply(T val, R received, Consumer<R> consumer, DeliveryOptions options) {

    String str = TestUtils.randomUnicodeString(1000);
    eb.consumer(ADDRESS1).handler(msg -> {
      assertEquals(str, msg.body());
      if (options != null) {
        msg.reply(val, options);
      } else {
        msg.reply(val);
      }
    });
    eb.send(ADDRESS1, str, onSuccess((Message<R> reply) -> {
      if (consumer == null) {
        assertEquals(received, reply.body());
        if (options != null && options.getHeaders() != null) {
          assertNotNull(reply.headers());
          assertEquals(options.getHeaders().size(), reply.headers().size());
          for (Map.Entry<String, String> entry: options.getHeaders().entries()) {
            assertEquals(reply.headers().get(entry.getKey()), entry.getValue());
          }
        }
      } else {
        consumer.accept(reply.body());
      }
      testComplete();
    }));
    await();
  }

  @Override
  protected <T> void testPublish(T val, Consumer<T> consumer) {
    AtomicInteger count = new AtomicInteger();
    class MyHandler implements Handler<Message<T>> {
      @Override
      public void handle(Message<T> msg) {
        if (consumer == null) {
          assertEquals(val, msg.body());
        } else {
          consumer.accept(msg.body());
        }
        if (count.incrementAndGet() == 2) {
          testComplete();
        }
      }
    }
    eb.<T>consumer(ADDRESS1).handler(new MyHandler());
    eb.<T>consumer(ADDRESS1).handler(new MyHandler());
    eb.publish(ADDRESS1, val);
    await();
  }

  @Test
  public void testPauseResumeMessageStream() {
    testPauseResume((consumer, handler) -> consumer.handler(message -> handler.handle(message.body())));
  }

  @Test
  public void testPauseResumeBodyStream() {
    testPauseResume((consumer, handler) -> consumer.bodyStream().handler(handler));
  }

  private void testPauseResume(BiFunction<MessageConsumer<String>, Handler<String>, ReadStream<?>> register) {
    String[] data = new String[11];
    for (int i = 0;i < data.length;i++) {
      data[i] = TestUtils.randomAlphaString(10);
    }
    Set<String> expected = new HashSet<>();
    Handler<String> handler = body -> {
      if ("end".equals(body)) {
        assertEquals(Collections.emptySet(), expected);
        testComplete();
      } else {
        assertTrue("Was expecting " + expected + " to contain " + body, expected.remove(body));
      }
    };
    MessageConsumer<String> reg = eb.<String>consumer(ADDRESS1).setMaxBufferedMessages(10);
    ReadStream<?> controller = register.apply(reg, handler);
    ((EventBusImpl.HandlerRegistration<String>) reg).discardHandler(msg -> {
      assertEquals(data[10], msg.body());
      expected.addAll(Arrays.asList(data).subList(0, 10));
      controller.resume();
      eb.send(ADDRESS1, "end");
    });
    controller.pause();
    for (String msg : data) {
      eb.publish(ADDRESS1, msg);
    }
    await();
  }

  @Test
  public void testExceptionWhenDeliveringBufferedMessageWithMessageStream() {
    testExceptionWhenDeliveringBufferedMessage((consumer, handler) -> consumer.handler(message -> handler.handle(message.body())));
  }

  @Test
  public void testExceptionWhenDeliveringBufferedMessageWithBodyStream() {
    testExceptionWhenDeliveringBufferedMessage((consumer, handler) -> consumer.bodyStream().handler(handler));
  }

  private void testExceptionWhenDeliveringBufferedMessage(BiFunction<MessageConsumer<String>, Handler<String>, ReadStream<?>> register) {
    String[] data = new String[11];
    for (int i = 0;i < data.length;i++) {
      data[i] = TestUtils.randomAlphaString(10);
    }
    Set<String> expected = new HashSet<>();
    Handler<String> handler = body -> {
      if ("end".equals(body)) {
        assertEquals(Collections.emptySet(), expected);
        testComplete();
      } else {
        assertTrue("Was expecting " + expected + " to contain " + body, expected.remove(body));
        throw new RuntimeException();
      }
    };
    MessageConsumer<String> reg = eb.<String>consumer(ADDRESS1).setMaxBufferedMessages(10);
    ReadStream<?> controller = register.apply(reg, handler);
    ((EventBusImpl.HandlerRegistration<String>) reg).discardHandler(msg -> {
      assertEquals(data[10], msg.body());
      expected.addAll(Arrays.asList(data).subList(0, 10));
      controller.resume();
      eb.send(ADDRESS1, "end");
    });
    controller.pause();
    for (String msg : data) {
      eb.publish(ADDRESS1, msg);
    }
    await();
  }

  @Test
  public void testUnregisterationOfRegisteredConsumerCallsEndHandlerWithMessaqgeStream() {
    MessageConsumer<String> consumer = eb.consumer(ADDRESS1);
    testUnregisterationOfRegisteredConsumerCallsEndHandler(consumer, consumer);
  }

  @Test
  public void testUnregisterationOfRegisteredConsumerCallsEndHandlerWithBodyStream() {
    MessageConsumer<String> consumer = eb.consumer(ADDRESS1);
    testUnregisterationOfRegisteredConsumerCallsEndHandler(consumer, consumer.bodyStream());
  }

  private void testUnregisterationOfRegisteredConsumerCallsEndHandler(MessageConsumer<String> consumer, ReadStream<?> readStream) {
    consumer.handler(msg -> {});
    consumer.endHandler(v -> testComplete());
    consumer.unregister();
    await();
  }

  @Test
  public void testUnregistrationOfUnregisteredConsumerCallsEndHandlerWithMessageStream() {
    MessageConsumer<String> consumer = eb.consumer(ADDRESS1);
    testUnregistrationOfUnregisteredConsumerCallsEndHandler(consumer, consumer);
  }

  @Test
  public void testUnregistrationOfUnregisteredConsumerCallsEndHandlerWithBodyStream() {
    MessageConsumer<String> consumer = eb.consumer(ADDRESS1);
    testUnregistrationOfUnregisteredConsumerCallsEndHandler(consumer, consumer.bodyStream());
  }

  private void testUnregistrationOfUnregisteredConsumerCallsEndHandler(MessageConsumer<String> consumer, ReadStream<?> readStream) {
    consumer.endHandler(v -> testComplete());
    consumer.unregister();
    await();
  }

  @Test
  public void testCompletingUnregistrationOfRegisteredConsumerCallsEndHandlerWithMessageStream() {
    MessageConsumer<String> consumer = eb.consumer(ADDRESS1);
    testCompletingUnregistrationOfRegisteredConsumerCallsEndHandler(consumer, consumer);
  }

  @Test
  public void testCompletingUnregistrationOfRegisteredConsumerCallsEndHandlerWithBodyStream() {
    MessageConsumer<String> consumer = eb.consumer(ADDRESS1);
    testCompletingUnregistrationOfRegisteredConsumerCallsEndHandler(consumer, consumer.bodyStream());
  }

  private void testCompletingUnregistrationOfRegisteredConsumerCallsEndHandler(MessageConsumer<String> consumer, ReadStream<?> readStream) {
    AtomicInteger count = new AtomicInteger(0);
    consumer.handler(msg -> {});
    consumer.endHandler(v -> {
      if (count.incrementAndGet() == 2) {
        testComplete();
      }
    });
    consumer.unregister(ar -> {
      assertTrue(ar.succeeded());
      if (count.incrementAndGet() == 2) {
        testComplete();
      }
    });
    await();
  }

  @Test
  public void testCompletingUnregistrationUnregisteredConsumerCallsEndHandlerWithMessageStream() {
    MessageConsumer<String> consumer = eb.consumer(ADDRESS1);
    testCompletingUnregistrationUnregisteredConsumerCallsEndHandler(consumer, consumer);
  }

  @Test
  public void testCompletingUnregistrationUnregisteredConsumerCallsEndHandlerWithBodyStream() {
    MessageConsumer<String> consumer = eb.consumer(ADDRESS1);
    testCompletingUnregistrationUnregisteredConsumerCallsEndHandler(consumer, consumer.bodyStream());
  }

  private void testCompletingUnregistrationUnregisteredConsumerCallsEndHandler(MessageConsumer<String> consumer, ReadStream<?> readStream) {
    AtomicInteger count = new AtomicInteger(0);
    readStream.endHandler(v -> {
      if (count.incrementAndGet() == 2) {
        testComplete();
      }
    });
    consumer.unregister(ar -> {
      assertTrue(ar.succeeded());
      if (count.incrementAndGet() == 2) {
        testComplete();
      }
    });
    await();
  }

  @Test
  public void testUnregistrationWhenSettingNullHandlerWithConsumer() {
    MessageConsumer<String> consumer = eb.consumer(ADDRESS1);
    testUnregistrationWhenSettingNullHandler(consumer, consumer);
  }

  @Test
  public void testUnregistrationWhenSettingNullHandlerWithBodyStream() {
    MessageConsumer<String> consumer = eb.consumer(ADDRESS1);
    testUnregistrationWhenSettingNullHandler(consumer, consumer.bodyStream());
  }

  private void testUnregistrationWhenSettingNullHandler(MessageConsumer<String> consumer, ReadStream<?> readStream) {
    readStream.handler(msg -> {});
    readStream.endHandler(v -> {
      assertFalse(consumer.isRegistered());
      testComplete();
    });
    assertTrue(consumer.isRegistered());
    readStream.handler(null);
    await();
  }

  @Test
  public void testSender() {
    String str = TestUtils.randomUnicodeString(100);
    WriteStream<String> sender = eb.sender(ADDRESS1);
    eb.consumer(ADDRESS1).handler(message -> {
      if (message.body().equals(str)) {
        testComplete();
      }
    });
    sender.write(str);
    await();
  }

  @Test
  public void testSenderWithOptions() {
    String str = TestUtils.randomUnicodeString(100);
    WriteStream<String> sender = eb.sender(ADDRESS1, new DeliveryOptions().addHeader("foo", "foo_value"));
    eb.consumer(ADDRESS1).handler(message -> {
      if (message.body().equals(str) && "foo_value".equals(message.headers().get("foo"))) {
        testComplete();
      }
    });
    sender.write(str);
    await();
  }

  @Test
  public void testPublisher() {
    String str = TestUtils.randomUnicodeString(100);
    WriteStream<String> publisher = eb.publisher(ADDRESS1);
    AtomicInteger count = new AtomicInteger();
    int n = 2;
    for (int i = 0;i < n;i++) {
      eb.consumer(ADDRESS1).handler(message -> {
        if (message.body().equals(str) && count.incrementAndGet() == n) {
          testComplete();
        }
      });
    }
    publisher.write(str);
    await();
  }

  @Test
  public void testPublisherWithOptions() {
    String str = TestUtils.randomUnicodeString(100);
    WriteStream<String> publisher = eb.publisher(ADDRESS1, new DeliveryOptions().addHeader("foo", "foo_value"));
    AtomicInteger count = new AtomicInteger();
    int n = 2;
    for (int i = 0;i < n;i++) {
      eb.consumer(ADDRESS1).handler(message -> {
        if (message.body().equals(str) && "foo_value".equals(message.headers().get("foo")) && count.incrementAndGet() == n) {
          testComplete();
        }
      });
    }
    publisher.write(str);
    await();
  }

  @Test
  public void testPump() {
    String str = TestUtils.randomUnicodeString(100);
    ReadStream<String> consumer = eb.<String>consumer(ADDRESS1).bodyStream();
    consumer.handler(message -> {
      if (message.equals(str)) {
        testComplete();
      }
    });
    WriteStream<String> producer = eb.sender(ADDRESS2);
    Pump.pump(consumer, producer);
    producer.write(str);
  }

  @Override
  protected <T> void testForward(T val) {

    eb.<T>consumer(ADDRESS1).handler((Message<T> msg) -> {
        assertEquals(val, msg.body());
        msg.forward(ADDRESS2);

    });

    eb.<T>consumer(ADDRESS2).handler((Message<T> msg) -> {
      
        assertEquals(val, msg.body());
        testComplete();     
    });

    eb.send(ADDRESS1, val);
    await();
  }

  @Override
<<<<<<< HEAD
  protected <T> void testForwardWithHeaders(T val, DeliveryOptions options) {
=======
  protected <T> void testForward(T val, DeliveryOptions options) {
>>>>>>> c9aea8c9
    
    eb.<T>consumer(ADDRESS1).handler((Message<T> msg) -> {
        assertEquals(val, msg.body());
        msg.forward(ADDRESS2);
    });

    eb.<T>consumer(ADDRESS2).handler((Message<T> msg) -> {

        assertEquals(val, msg.body());
        testComplete();
    });

    eb.send(ADDRESS1, val, options);
    await();
    
  }
<<<<<<< HEAD


  @Test
  public <T> void testForwardNoReadBodyOrHeaders(){
    
    final String body = "Test Body";
    final String FIRST_KEY = "first";
    final String SEC_KEY = "second";

    eb.<T> consumer(ADDRESS1).handler((Message<T> msg) -> {

      if (!msg.isForward()) {
        msg.forward(ADDRESS2);
      } else {
        assertTrue(msg.isForward());
        assertEquals(msg.headers().get(FIRST_KEY), "first");
        assertEquals(msg.headers().get(SEC_KEY), "second");
        testComplete();
      }

    });

    eb.<T> consumer(ADDRESS2).handler((Message<T> msg) -> {
      assertTrue(msg.isForward());
      assertEquals(body, msg.body());
      msg.forward(ADDRESS1);
    });

    DeliveryOptions options = new DeliveryOptions();
    options.addHeader("first", "first");
    options.addHeader("second", "second");    
    eb.send(ADDRESS1, body, options);
    await();

  }

  @Test
  public <T> void testForwardReadBodyNoHeader(){
    
    final String body = "Test Body";
    final String FIRST_KEY = "first";
    final String SEC_KEY = "second";

    eb.<T> consumer(ADDRESS1).handler((Message<T> msg) -> {

      if (!msg.isForward()) {
        assertEquals(body, msg.body());
        msg.forward(ADDRESS2);
      } else {
        assertTrue(msg.isForward());
        assertEquals(msg.headers().get(FIRST_KEY), "first");
        assertEquals(msg.headers().get(SEC_KEY), "second");
        testComplete();
      }

    });

    eb.<T> consumer(ADDRESS2).handler((Message<T> msg) -> {
      assertTrue(msg.isForward());
      assertEquals(body, msg.body());
      msg.forward(ADDRESS1);
    });

    DeliveryOptions options = new DeliveryOptions();
    options.addHeader("first", "first");
    options.addHeader("second", "second");    
    eb.send(ADDRESS1, body, options);
    await();

  }

  @Test
  public <T> void testForwardReadHeadersNoBody(){
        
    final String body = "Test Body";
    final String FIRST_KEY = "first";
    final String SEC_KEY = "second";

    eb.<T> consumer(ADDRESS1).handler((Message<T> msg) -> {

      if (!msg.isForward()) {
        assertEquals(msg.headers().get(FIRST_KEY), "first");
        assertEquals(msg.headers().get(SEC_KEY), "second");
        msg.forward(ADDRESS2);

      } else {
        assertTrue(msg.isForward());
        assertEquals(msg.headers().get(FIRST_KEY), "first");
        assertEquals(msg.headers().get(SEC_KEY), "second");
        testComplete();
      }

    });

    eb.<T> consumer(ADDRESS2).handler((Message<T> msg) -> {
      assertTrue(msg.isForward());
      assertEquals(body, msg.body());
      assertEquals(msg.headers().get(FIRST_KEY), "first");
      assertEquals(msg.headers().get(SEC_KEY), "second");
      msg.forward(ADDRESS1);
    });

    DeliveryOptions options = new DeliveryOptions();
    options.addHeader("first", "first");
    options.addHeader("second", "second");    
    eb.send(ADDRESS1, body, options);
    await();

  }

  @Test
  public <T> void testForwardModifyHeaders(){
        
    final String body = "Test Body";
    final String FIRST_KEY = "first";
    final String SEC_KEY = "second";

    eb.<T> consumer(ADDRESS1).handler((Message<T> msg) -> {

      if (!msg.isForward()) {
        msg.headers().remove("first");
        msg.headers().remove("second");
        msg.headers().add("third", "third");
        msg.headers().add("fourth", "fourth");
        msg.forward(ADDRESS2);

      } else {
        testComplete();
      }

    });

    eb.<T> consumer(ADDRESS2).handler((Message<T> msg) -> {
      assertTrue(msg.isForward());
      assertEquals(body, msg.body());
      assertNull(msg.headers().get(FIRST_KEY));
      assertNull(msg.headers().get(SEC_KEY));      
      assertEquals(msg.headers().get("third"), "third");
      assertEquals(msg.headers().get("fourth"), "fourth");

      msg.forward(ADDRESS1);
    });

    DeliveryOptions options = new DeliveryOptions();
    options.addHeader("first", "first");
    options.addHeader("second", "second");    
    eb.send(ADDRESS1, body, options);
    await();

  }
=======
>>>>>>> c9aea8c9
}<|MERGE_RESOLUTION|>--- conflicted
+++ resolved
@@ -1223,12 +1223,8 @@
   }
 
   @Override
-<<<<<<< HEAD
   protected <T> void testForwardWithHeaders(T val, DeliveryOptions options) {
-=======
-  protected <T> void testForward(T val, DeliveryOptions options) {
->>>>>>> c9aea8c9
-    
+
     eb.<T>consumer(ADDRESS1).handler((Message<T> msg) -> {
         assertEquals(val, msg.body());
         msg.forward(ADDRESS2);
@@ -1244,8 +1240,6 @@
     await();
     
   }
-<<<<<<< HEAD
-
 
   @Test
   public <T> void testForwardNoReadBodyOrHeaders(){
@@ -1395,6 +1389,4 @@
     await();
 
   }
-=======
->>>>>>> c9aea8c9
 }